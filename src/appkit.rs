--- conflicted
+++ resolved
@@ -1633,7 +1633,7 @@
     unsafe fn superview(self) -> id;
     unsafe fn removeFromSuperview(self);
     unsafe fn setAutoresizingMask_(self, autoresizingMask: NSAutoresizingMaskOptions);
-    
+
     unsafe fn wantsLayer(self) -> BOOL;
     unsafe fn setWantsLayer(self, wantsLayer: BOOL);
     unsafe fn layer(self) -> id;
@@ -2969,316 +2969,6 @@
     unsafe fn isValid(self) -> BOOL {
         msg_send![self, isValid]
     }
-<<<<<<< HEAD
-}
-
-#[repr(u64)]
-pub enum NSTabViewType {
-    NSTopTabsBezelBorder     = 0,
-    NSLeftTabsBezelBorder    = 1,
-    NSBottomTabsBezelBorder  = 2,
-    NSRightTabsBezelBorder   = 3,
-    NSNoTabsBezelBorder      = 4,
-    NSNoTabsLineBorder       = 5,
-    NSNoTabsNoBorder         = 6
-}
-
-pub trait NSTabView {
-    unsafe fn new(_: Self) -> id {
-        msg_send()(class("NSTabView"), selector("new"))
-    }
-    unsafe fn initWithFrame_(self, frameRect: NSRect) -> id;
-    unsafe fn addTabViewItem_(self, tabViewItem: id);
-    unsafe fn insertTabViewItem_atIndex_(self,tabViewItem:id, index:NSInteger);
-    unsafe fn removeTabViewItem_(self,tabViewItem:id);
-
-    unsafe fn indexOfTabViewItem_(self, tabViewItem:id) -> id;
-    unsafe fn indexOfTabViewItemWithIdentifier_(self,identifier:id) -> id;
-    unsafe fn numberOfTabViewItems(self) -> id;
-    unsafe fn tabViewItemAtIndex_(self,index:id) -> id;
-
-    unsafe fn tabViewItems(self) -> id;
-
-    unsafe fn selectFirstTabViewItem_(self,sender:id);
-    unsafe fn selectLastTabViewItem_(self,sender:id);
-    unsafe fn selectNextTabViewItem_(self, sender:id);
-    unsafe fn selectPreviousTabViewItem_(self,sender:id);
-    unsafe fn selectTabViewItem_(self,tabViewItem:id);
-    unsafe fn selectTabViewItemAtIndex_(self,index:id);
-    unsafe fn selectTabViewItemWithIdentifier_(self,identifier:id);
-    unsafe fn selectedTabViewItem(self) -> id;
-    unsafe fn takeSelectedTabViewItemFromSender_(self,sender:id);
-
-    unsafe fn font(self) -> id;
-    unsafe fn setFont_(self, font:id);
-
-    unsafe fn tabViewType(self) -> NSTabViewType;
-    unsafe fn setTabViewType_(self,tabViewType: NSTabViewType);
-
-    unsafe fn controlTint(self) -> id;
-    unsafe fn setControlTint_(self,controlTint:id);
-
-    unsafe fn drawsBackground(self) -> BOOL;
-    unsafe fn setDrawsBackground_(self,drawsBackground:BOOL);
-
-    unsafe fn minimumSize(self) -> id;
-    unsafe fn contentRect(self) -> id;
-    unsafe fn controlSize(self) -> id;
-    unsafe fn setControlSize_(self,controlSize:id);
-    
-    unsafe fn allowsTruncatedLabels(self) -> BOOL;
-    unsafe fn setAllowsTruncatedLabels_(self, allowTruncatedLabels:BOOL);
-
-    unsafe fn setDelegate_(self, delegate:id);
-    unsafe fn delegate(self) -> id ;
-
-    unsafe fn tabViewAtPoint_(self, point:id) -> id;
-
-
-}
-
-impl NSTabView for id {
-
-    unsafe fn initWithFrame_(self, frameRect: NSRect) -> id {
-        msg_send()(self, selector("initWithFrame:"), frameRect)
-    }
-
-    unsafe fn addTabViewItem_(self, tabViewItem: id) {
-        msg_send()(self, selector("addTabViewItem:"), tabViewItem)
-    }
-    unsafe fn insertTabViewItem_atIndex_(self, tabViewItem: id,index:NSInteger) {
-        msg_send()(self, selector("addTabViewItem:atIndex:"), tabViewItem,index)
-    }
-    unsafe fn removeTabViewItem_(self,tabViewItem:id){
-        msg_send()(self, selector("removeTabViewItem:"), tabViewItem)   
-    }
-
-    unsafe fn indexOfTabViewItem_(self, tabViewItem:id) -> id{
-        msg_send()(self,selector("indexOfTabViewItem:"),tabViewItem)
-    }
-
-    unsafe fn indexOfTabViewItemWithIdentifier_(self,identifier:id) -> id{
-        msg_send()(self,selector("indexOfTabViewItemWithIdentifier:"),identifier)
-    }
-    unsafe fn numberOfTabViewItems(self) -> id{
-        msg_send()(self,selector("numberOfTabViewItems"))
-    }
-
-    unsafe fn tabViewItemAtIndex_(self,index:id)->id{
-        msg_send()(self,selector("tabViewItemAtIndex:"),index)
-    }
-
-    unsafe fn tabViewItems(self)->id{
-        msg_send()(self,selector("tabViewItems"))
-    }
-
-    unsafe fn selectFirstTabViewItem_(self,sender:id){
-        msg_send()(self,selector("selectFirstTabViewItem:"),sender)
-    }
-
-    unsafe fn selectLastTabViewItem_(self,sender:id){
-        msg_send()(self,selector("selectLastTabViewItem:"),sender)
-    }
-    unsafe fn selectNextTabViewItem_(self, sender:id){
-        msg_send()(self,selector("selectNextTabViewItem:"),sender)
-    }
-    unsafe fn selectPreviousTabViewItem_(self,sender:id){
-        msg_send()(self,selector("selectPreviousTabViewItem:"),sender)
-    }
-
-    unsafe fn selectTabViewItem_(self,tabViewItem:id){
-        msg_send()(self,selector("selectTabViewItem:"),tabViewItem)
-    }
-
-    unsafe fn selectTabViewItemAtIndex_(self,index:id){
-        msg_send()(self,selector("selectTabViewItemAtIndex:"),index)
-    }
-    unsafe fn selectTabViewItemWithIdentifier_(self,identifier:id){
-        msg_send()(self,selector("selectTabViewItemWithIdentifier:"),identifier)
-    }
-    unsafe fn selectedTabViewItem(self) -> id{
-        msg_send()(self,selector("selectedTabViewItem"))
-    }
-    unsafe fn takeSelectedTabViewItemFromSender_(self,sender:id){
-        msg_send()(self,selector("takeSelectedTabViewItemFromSender:"),sender)
-    }
-
-    unsafe fn font(self)->id{
-        msg_send()(self,selector("font"))
-    }
-
-    unsafe fn setFont_(self, font:id){
-        msg_send()(self,selector("setFont:"),font)
-    }
-
-    unsafe fn tabViewType(self)->NSTabViewType{
-        msg_send()(self,selector("tabViewType"))
-    }
-    unsafe fn setTabViewType_(self,tabViewType: NSTabViewType){
-        msg_send()(self,selector("setTabViewType:"),tabViewType)
-    }
-
-    unsafe fn controlTint(self) -> id{
-        msg_send()(self,selector("controlTint"))
-    }
-    unsafe fn setControlTint_(self,controlTint:id){
-        msg_send()(self,selector("setControlTint:"),controlTint)
-    }
-
-    unsafe fn drawsBackground(self) -> BOOL{
-        msg_send()(self,selector("drawsBackground"))
-    }
-    unsafe fn setDrawsBackground_(self,drawsBackground:BOOL){
-        msg_send()(self,selector("setDrawsBackground:"),drawsBackground as libc::c_int)    
-    }
-
-    unsafe fn minimumSize(self) -> id{
-        msg_send()(self,selector("minimumSize"))
-    }
-    unsafe fn contentRect(self) -> id{
-        msg_send()(self,selector("contentRect"))
-    }
-    unsafe fn controlSize(self) -> id{
-        msg_send()(self,selector("controlSize"))
-    }
-    unsafe fn setControlSize_(self,controlSize:id){
-        msg_send()(self,selector("setControlSize:"),controlSize)   
-    }
-    
-    unsafe fn allowsTruncatedLabels(self) -> BOOL{
-        msg_send()(self,selector("allowsTruncatedLabels"))
-    }
-    unsafe fn setAllowsTruncatedLabels_(self, allowTruncatedLabels:BOOL){
-        msg_send()(self,selector("setAllowsTruncatedLabels:"),allowTruncatedLabels as libc::c_int)   
-    }
-
-    unsafe fn setDelegate_(self, delegate:id){
-        msg_send()(self,selector("setDelegate:"),delegate)   
-    }
-    unsafe fn delegate(self) -> id {
-        msg_send()(self,selector("delegate"))      
-    }
-
-    unsafe fn tabViewAtPoint_(self, point:id) -> id{
-        msg_send()(self,selector("tabViewAtPoint:"),point)         
-    }
-
-}
-
-#[repr(u64)]
-pub enum NSTabState {
-    NSSelectedTab = 0,
-    NSBackgroundTab = 1,
-    NSPressedTab = 2
-}
-
-pub trait NSTabViewItem {
-    unsafe fn alloc(_: Self) -> id {
-        msg_send()(class("NSTabViewItem"), selector("alloc"))
-    }
-
-    unsafe fn new(_: Self) -> id {
-        msg_send()(class("NSTabViewItem"), selector("new"))
-    }
-
-
-    unsafe fn initWithIdentifier_(self, identifier:id) -> id;
-    
-    unsafe fn drawLabel_inRect_(self,shouldTruncateLabel:BOOL,labelRect:NSRect);
-    unsafe fn label(self) -> id;
-    unsafe fn setLabel_(self,label:id);
-    unsafe fn sizeOfLabel_(self, computeMin:BOOL);
-
-    unsafe fn tabState(self) -> NSTabState;
-
-    unsafe fn identifier(self)-> id;
-    unsafe fn setIdentifier_(self,identifier:id);
-
-    unsafe fn color(self)-> id;
-    unsafe fn setColor_(self,color:id);
-
-    unsafe fn view(self) -> id;
-    unsafe fn setView_(self, view:id);
-
-    unsafe fn initialFirstResponder(self)->id;
-    unsafe fn setInitialFirstResponder_(self,initialFirstResponder:id);
-
-    unsafe fn tabView(self) -> id;
-
-    unsafe fn tooltip(self) -> id;
-    unsafe fn setTooltip_(self,toolTip:id);
-}
-
-impl NSTabViewItem for id {
-
-    unsafe fn initWithIdentifier_(self, identifier: id) -> id {
-        msg_send()(self, selector("initWithIdentifier:"), identifier)
-    }
-
-    unsafe fn drawLabel_inRect_(self, shouldTruncateLabel:BOOL,labelRect:NSRect){
-        msg_send()(self,selector("drawLabel:inRect:"),shouldTruncateLabel as libc::c_int,labelRect)
-    }
-    
-    unsafe fn label(self)->id{
-        msg_send()(self, selector("label"))
-    }
-    unsafe fn setLabel_(self,label : id){
-        msg_send()(self, selector("setLabel:"), label)
-    }
-
-    unsafe fn sizeOfLabel_(self,computeMin:BOOL){
-        msg_send()(self,selector("sizeOfLabel:"),computeMin as libc::c_int)
-    }
-
-    unsafe fn tabState(self) -> NSTabState{
-        msg_send()(self,selector("tabState"))
-    }
-
-    unsafe fn identifier(self)-> id {
-        msg_send()(self,selector("identifier"))
-    }
-
-    unsafe fn setIdentifier_(self,identifier:id){
-        msg_send()(self,selector("identifier:"),identifier)
-    }
-
-    unsafe fn color(self)-> id{
-        msg_send()(self,selector("color"))
-    }
-
-    unsafe fn setColor_(self,color:id){
-        msg_send()(self,selector("color:"),color)
-    }
-
-    unsafe fn view(self) -> id {
-        msg_send()(self,selector("view"))
-    }
-
-    unsafe fn setView_(self, view:id){
-        msg_send()(self,selector("setView:"),view)
-    }
-
-    unsafe fn initialFirstResponder(self)->id{
-        msg_send()(self,selector("initialFirstResponder"))
-    }
-
-    unsafe fn setInitialFirstResponder_(self,initialFirstResponder:id){
-        msg_send()(self,selector("setInitialFirstResponder:"),initialFirstResponder)
-    }
-
-    unsafe fn tabView(self) -> id{
-        msg_send()(self,selector("tabView"))
-    }
-
-    unsafe fn tooltip(self) -> id{
-        msg_send()(self,selector("tooltip"))
-    }
-
-    unsafe fn setTooltip_(self,toolTip:id){
-        msg_send()(self,selector("setTooltip:"),toolTip)
-    }
-}
-=======
 
     unsafe fn backgroundColor(self) -> id /* (NSColor *) */ {
         msg_send![self, backgroundColor]
@@ -3648,4 +3338,311 @@
 extern {
     pub fn NSRectFill(rect: NSRect);
 }
->>>>>>> 520a755e
+
+
+#[repr(u64)]
+pub enum NSTabViewType {
+    NSTopTabsBezelBorder     = 0,
+    NSLeftTabsBezelBorder    = 1,
+    NSBottomTabsBezelBorder  = 2,
+    NSRightTabsBezelBorder   = 3,
+    NSNoTabsBezelBorder      = 4,
+    NSNoTabsLineBorder       = 5,
+    NSNoTabsNoBorder         = 6
+}
+
+pub trait NSTabView {
+    unsafe fn new(_: Self) -> id {
+        msg_send()(class("NSTabView"), selector("new"))
+    }
+    unsafe fn initWithFrame_(self, frameRect: NSRect) -> id;
+    unsafe fn addTabViewItem_(self, tabViewItem: id);
+    unsafe fn insertTabViewItem_atIndex_(self,tabViewItem:id, index:NSInteger);
+    unsafe fn removeTabViewItem_(self,tabViewItem:id);
+
+    unsafe fn indexOfTabViewItem_(self, tabViewItem:id) -> id;
+    unsafe fn indexOfTabViewItemWithIdentifier_(self,identifier:id) -> id;
+    unsafe fn numberOfTabViewItems(self) -> id;
+    unsafe fn tabViewItemAtIndex_(self,index:id) -> id;
+
+    unsafe fn tabViewItems(self) -> id;
+
+    unsafe fn selectFirstTabViewItem_(self,sender:id);
+    unsafe fn selectLastTabViewItem_(self,sender:id);
+    unsafe fn selectNextTabViewItem_(self, sender:id);
+    unsafe fn selectPreviousTabViewItem_(self,sender:id);
+    unsafe fn selectTabViewItem_(self,tabViewItem:id);
+    unsafe fn selectTabViewItemAtIndex_(self,index:id);
+    unsafe fn selectTabViewItemWithIdentifier_(self,identifier:id);
+    unsafe fn selectedTabViewItem(self) -> id;
+    unsafe fn takeSelectedTabViewItemFromSender_(self,sender:id);
+
+    unsafe fn font(self) -> id;
+    unsafe fn setFont_(self, font:id);
+
+    unsafe fn tabViewType(self) -> NSTabViewType;
+    unsafe fn setTabViewType_(self,tabViewType: NSTabViewType);
+
+    unsafe fn controlTint(self) -> id;
+    unsafe fn setControlTint_(self,controlTint:id);
+
+    unsafe fn drawsBackground(self) -> BOOL;
+    unsafe fn setDrawsBackground_(self,drawsBackground:BOOL);
+
+    unsafe fn minimumSize(self) -> id;
+    unsafe fn contentRect(self) -> id;
+    unsafe fn controlSize(self) -> id;
+    unsafe fn setControlSize_(self,controlSize:id);
+
+    unsafe fn allowsTruncatedLabels(self) -> BOOL;
+    unsafe fn setAllowsTruncatedLabels_(self, allowTruncatedLabels:BOOL);
+
+    unsafe fn setDelegate_(self, delegate:id);
+    unsafe fn delegate(self) -> id ;
+
+    unsafe fn tabViewAtPoint_(self, point:id) -> id;
+
+
+}
+
+impl NSTabView for id {
+
+    unsafe fn initWithFrame_(self, frameRect: NSRect) -> id {
+        msg_send()(self, selector("initWithFrame:"), frameRect)
+    }
+
+    unsafe fn addTabViewItem_(self, tabViewItem: id) {
+        msg_send()(self, selector("addTabViewItem:"), tabViewItem)
+    }
+    unsafe fn insertTabViewItem_atIndex_(self, tabViewItem: id,index:NSInteger) {
+        msg_send()(self, selector("addTabViewItem:atIndex:"), tabViewItem,index)
+    }
+    unsafe fn removeTabViewItem_(self,tabViewItem:id){
+        msg_send()(self, selector("removeTabViewItem:"), tabViewItem)
+    }
+
+    unsafe fn indexOfTabViewItem_(self, tabViewItem:id) -> id{
+        msg_send()(self,selector("indexOfTabViewItem:"),tabViewItem)
+    }
+
+    unsafe fn indexOfTabViewItemWithIdentifier_(self,identifier:id) -> id{
+        msg_send()(self,selector("indexOfTabViewItemWithIdentifier:"),identifier)
+    }
+    unsafe fn numberOfTabViewItems(self) -> id{
+        msg_send()(self,selector("numberOfTabViewItems"))
+    }
+
+    unsafe fn tabViewItemAtIndex_(self,index:id)->id{
+        msg_send()(self,selector("tabViewItemAtIndex:"),index)
+    }
+
+    unsafe fn tabViewItems(self)->id{
+        msg_send()(self,selector("tabViewItems"))
+    }
+
+    unsafe fn selectFirstTabViewItem_(self,sender:id){
+        msg_send()(self,selector("selectFirstTabViewItem:"),sender)
+    }
+
+    unsafe fn selectLastTabViewItem_(self,sender:id){
+        msg_send()(self,selector("selectLastTabViewItem:"),sender)
+    }
+    unsafe fn selectNextTabViewItem_(self, sender:id){
+        msg_send()(self,selector("selectNextTabViewItem:"),sender)
+    }
+    unsafe fn selectPreviousTabViewItem_(self,sender:id){
+        msg_send()(self,selector("selectPreviousTabViewItem:"),sender)
+    }
+
+    unsafe fn selectTabViewItem_(self,tabViewItem:id){
+        msg_send()(self,selector("selectTabViewItem:"),tabViewItem)
+    }
+
+    unsafe fn selectTabViewItemAtIndex_(self,index:id){
+        msg_send()(self,selector("selectTabViewItemAtIndex:"),index)
+    }
+    unsafe fn selectTabViewItemWithIdentifier_(self,identifier:id){
+        msg_send()(self,selector("selectTabViewItemWithIdentifier:"),identifier)
+    }
+    unsafe fn selectedTabViewItem(self) -> id{
+        msg_send()(self,selector("selectedTabViewItem"))
+    }
+    unsafe fn takeSelectedTabViewItemFromSender_(self,sender:id){
+        msg_send()(self,selector("takeSelectedTabViewItemFromSender:"),sender)
+    }
+
+    unsafe fn font(self)->id{
+        msg_send()(self,selector("font"))
+    }
+
+    unsafe fn setFont_(self, font:id){
+        msg_send()(self,selector("setFont:"),font)
+    }
+
+    unsafe fn tabViewType(self)->NSTabViewType{
+        msg_send()(self,selector("tabViewType"))
+    }
+    unsafe fn setTabViewType_(self,tabViewType: NSTabViewType){
+        msg_send()(self,selector("setTabViewType:"),tabViewType)
+    }
+
+    unsafe fn controlTint(self) -> id{
+        msg_send()(self,selector("controlTint"))
+    }
+    unsafe fn setControlTint_(self,controlTint:id){
+        msg_send()(self,selector("setControlTint:"),controlTint)
+    }
+
+    unsafe fn drawsBackground(self) -> BOOL{
+        msg_send()(self,selector("drawsBackground"))
+    }
+    unsafe fn setDrawsBackground_(self,drawsBackground:BOOL){
+        msg_send()(self,selector("setDrawsBackground:"),drawsBackground as libc::c_int)
+    }
+
+    unsafe fn minimumSize(self) -> id{
+        msg_send()(self,selector("minimumSize"))
+    }
+    unsafe fn contentRect(self) -> id{
+        msg_send()(self,selector("contentRect"))
+    }
+    unsafe fn controlSize(self) -> id{
+        msg_send()(self,selector("controlSize"))
+    }
+    unsafe fn setControlSize_(self,controlSize:id){
+        msg_send()(self,selector("setControlSize:"),controlSize)
+    }
+
+    unsafe fn allowsTruncatedLabels(self) -> BOOL{
+        msg_send()(self,selector("allowsTruncatedLabels"))
+    }
+    unsafe fn setAllowsTruncatedLabels_(self, allowTruncatedLabels:BOOL){
+        msg_send()(self,selector("setAllowsTruncatedLabels:"),allowTruncatedLabels as libc::c_int)
+    }
+
+    unsafe fn setDelegate_(self, delegate:id){
+        msg_send()(self,selector("setDelegate:"),delegate)
+    }
+    unsafe fn delegate(self) -> id {
+        msg_send()(self,selector("delegate"))
+    }
+
+    unsafe fn tabViewAtPoint_(self, point:id) -> id{
+        msg_send()(self,selector("tabViewAtPoint:"),point)
+    }
+
+}
+
+#[repr(u64)]
+pub enum NSTabState {
+    NSSelectedTab = 0,
+    NSBackgroundTab = 1,
+    NSPressedTab = 2
+}
+
+pub trait NSTabViewItem {
+    unsafe fn alloc(_: Self) -> id {
+        msg_send()(class("NSTabViewItem"), selector("alloc"))
+    }
+
+    unsafe fn new(_: Self) -> id {
+        msg_send()(class("NSTabViewItem"), selector("new"))
+    }
+
+
+    unsafe fn initWithIdentifier_(self, identifier:id) -> id;
+
+    unsafe fn drawLabel_inRect_(self,shouldTruncateLabel:BOOL,labelRect:NSRect);
+    unsafe fn label(self) -> id;
+    unsafe fn setLabel_(self,label:id);
+    unsafe fn sizeOfLabel_(self, computeMin:BOOL);
+
+    unsafe fn tabState(self) -> NSTabState;
+
+    unsafe fn identifier(self)-> id;
+    unsafe fn setIdentifier_(self,identifier:id);
+
+    unsafe fn color(self)-> id;
+    unsafe fn setColor_(self,color:id);
+
+    unsafe fn view(self) -> id;
+    unsafe fn setView_(self, view:id);
+
+    unsafe fn initialFirstResponder(self)->id;
+    unsafe fn setInitialFirstResponder_(self,initialFirstResponder:id);
+
+    unsafe fn tabView(self) -> id;
+
+    unsafe fn tooltip(self) -> id;
+    unsafe fn setTooltip_(self,toolTip:id);
+}
+
+impl NSTabViewItem for id {
+
+    unsafe fn initWithIdentifier_(self, identifier: id) -> id {
+        msg_send()(self, selector("initWithIdentifier:"), identifier)
+    }
+
+    unsafe fn drawLabel_inRect_(self, shouldTruncateLabel:BOOL,labelRect:NSRect){
+        msg_send()(self,selector("drawLabel:inRect:"),shouldTruncateLabel as libc::c_int,labelRect)
+    }
+
+    unsafe fn label(self)->id{
+        msg_send()(self, selector("label"))
+    }
+    unsafe fn setLabel_(self,label : id){
+        msg_send()(self, selector("setLabel:"), label)
+    }
+
+    unsafe fn sizeOfLabel_(self,computeMin:BOOL){
+        msg_send()(self,selector("sizeOfLabel:"),computeMin as libc::c_int)
+    }
+
+    unsafe fn tabState(self) -> NSTabState{
+        msg_send()(self,selector("tabState"))
+    }
+
+    unsafe fn identifier(self)-> id {
+        msg_send()(self,selector("identifier"))
+    }
+
+    unsafe fn setIdentifier_(self,identifier:id){
+        msg_send()(self,selector("identifier:"),identifier)
+    }
+
+    unsafe fn color(self)-> id{
+        msg_send()(self,selector("color"))
+    }
+
+    unsafe fn setColor_(self,color:id){
+        msg_send()(self,selector("color:"),color)
+    }
+
+    unsafe fn view(self) -> id {
+        msg_send()(self,selector("view"))
+    }
+
+    unsafe fn setView_(self, view:id){
+        msg_send()(self,selector("setView:"),view)
+    }
+
+    unsafe fn initialFirstResponder(self)->id{
+        msg_send()(self,selector("initialFirstResponder"))
+    }
+
+    unsafe fn setInitialFirstResponder_(self,initialFirstResponder:id){
+        msg_send()(self,selector("setInitialFirstResponder:"),initialFirstResponder)
+    }
+
+    unsafe fn tabView(self) -> id{
+        msg_send()(self,selector("tabView"))
+    }
+
+    unsafe fn tooltip(self) -> id{
+        msg_send()(self,selector("tooltip"))
+    }
+
+    unsafe fn setTooltip_(self,toolTip:id){
+        msg_send()(self,selector("setTooltip:"),toolTip)
+    }
+}