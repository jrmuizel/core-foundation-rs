// Copyright 2013-2015 The Servo Project Developers. See the COPYRIGHT
// file at the top-level directory of this distribution.
//
// Licensed under the Apache License, Version 2.0 <LICENSE-APACHE or
// http://www.apache.org/licenses/LICENSE-2.0> or the MIT license
// <LICENSE-MIT or http://opensource.org/licenses/MIT>, at your
// option. This file may not be copied, modified, or distributed
// except according to those terms.

use std::os::raw::c_void;

use base::{CFAllocatorRef, CFTypeID, CFComparisonResult};

#[repr(C)]
pub struct __CFBoolean(c_void);

pub type CFBooleanRef = *const __CFBoolean;

pub type CFNumberType = u32;

// members of enum CFNumberType
pub const kCFNumberSInt8Type:     CFNumberType = 1;
pub const kCFNumberSInt16Type:    CFNumberType = 2;
pub const kCFNumberSInt32Type:    CFNumberType = 3;
pub const kCFNumberSInt64Type:    CFNumberType = 4;
pub const kCFNumberFloat32Type:   CFNumberType = 5;
pub const kCFNumberFloat64Type:   CFNumberType = 6;
pub const kCFNumberCharType:      CFNumberType = 7;
pub const kCFNumberShortType:     CFNumberType = 8;
pub const kCFNumberIntType:       CFNumberType = 9;
pub const kCFNumberLongType:      CFNumberType = 10;
pub const kCFNumberLongLongType:  CFNumberType = 11;
pub const kCFNumberFloatType:     CFNumberType = 12;
pub const kCFNumberDoubleType:    CFNumberType = 13;
pub const kCFNumberCFIndexType:   CFNumberType = 14;
pub const kCFNumberNSIntegerType: CFNumberType = 15;
pub const kCFNumberCGFloatType:   CFNumberType = 16;
pub const kCFNumberMaxType:       CFNumberType = 16;

// This is an enum due to zero-sized types warnings.
// For more details see https://github.com/rust-lang/rust/issues/27303
pub enum __CFNumber {}

pub type CFNumberRef = *const __CFNumber;

extern {
    /*
     * CFNumber.h
     */
    pub static kCFBooleanTrue: CFBooleanRef;
    pub static kCFBooleanFalse: CFBooleanRef;

    pub fn CFBooleanGetTypeID() -> CFTypeID;
    pub fn CFBooleanGetValue(boolean: CFBooleanRef) -> bool;

    pub fn CFNumberCreate(allocator: CFAllocatorRef, theType: CFNumberType, valuePtr: *const c_void)
                          -> CFNumberRef;
    //fn CFNumberGetByteSize
    pub fn CFNumberGetValue(number: CFNumberRef, theType: CFNumberType, valuePtr: *mut c_void) -> bool;
    pub fn CFNumberCompare(date: CFNumberRef, other: CFNumberRef, context: *mut c_void) -> CFComparisonResult;
    pub fn CFNumberGetTypeID() -> CFTypeID;
<<<<<<< HEAD
    pub fn CFNumberGetType(number: CFNumberRef) -> CFNumberType;
=======
}

#[cfg(test)]
mod test {
    use super::*;

    #[test]
    fn match_for_type_id_should_be_backwards_compatible() {
        let type_id = kCFNumberFloat32Type;
        // this is the old style of matching for static variables
        match type_id {
            vf64 if vf64 == kCFNumberFloat32Type => assert!(true),
            _ => panic!("should not happen"),
        };

        // this is new new style of matching for consts
        match type_id {
            kCFNumberFloat32Type => assert!(true),
            _ => panic!("should not happen"),
        };
    }
>>>>>>> b078b875
}<|MERGE_RESOLUTION|>--- conflicted
+++ resolved
@@ -59,9 +59,7 @@
     pub fn CFNumberGetValue(number: CFNumberRef, theType: CFNumberType, valuePtr: *mut c_void) -> bool;
     pub fn CFNumberCompare(date: CFNumberRef, other: CFNumberRef, context: *mut c_void) -> CFComparisonResult;
     pub fn CFNumberGetTypeID() -> CFTypeID;
-<<<<<<< HEAD
     pub fn CFNumberGetType(number: CFNumberRef) -> CFNumberType;
-=======
 }
 
 #[cfg(test)]
@@ -83,5 +81,4 @@
             _ => panic!("should not happen"),
         };
     }
->>>>>>> b078b875
 }